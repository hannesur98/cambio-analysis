from pathlib import Path
import os
import re
import typing

import numpy as np
import pandas as pd
from scipy import stats

# Regular expression to identify numbers
NUMERIC_RE = re.compile(r'^[-+]?(?:\d+(?:\.\d*)?|\.\d+)(?:[eE][-+]?\d+)?$')


class Cambio:
    """
    A helper class to organize and perform preliminary statistical analysis
    on CAMBIO dataset files.

    This class is designed to:
      - Load CAMBIO data from a CSV file.
      - Clean and preprocess the dataset for analysis.
      - Classify columns by data type (e.g., numeric vs categorical).
      - Prepare and store group information for statistical testing.
    """

    def __init__(
        self,
        cambio_path: Path,
        group_names: typing.List[str] = ["AMD", "Control"],
    ) -> None:
        if not os.path.exists(cambio_path):
            raise FileNotFoundError(f"Could not find file at {cambio_path}")

        # Raw data
        self._df = pd.read_csv(cambio_path, sep=";")

        # Cleaned data (string-trim + comma->dot + NA handling)
        self._df_clean = self.get_clean_dataframe()

        # Column type map
        self._col_type = self.define_column_types()

        # Group labels (order matters)
        self._group_names = group_names

        # ------------------------------
        # Variablen-Gruppen definieren
        # ------------------------------
        self.eye_vars = [
            "EV concentration (NanoFCM (part./mL))",
            "EV concentration (NanoFCM (part./mL)) 2nd measurement 04.03.2025",
            "EV median size ((nm), NanoFCM)",
            "EV median size ((nm), NanoFCM) 2nd measurement 04.03.2025",
            "Fluorescent Particle Count total CD41a (ExoView)",
            "Fluorescent Particle Count total CD63 (ExoView)",
            "Fluorescent Particle Count total CD81 (ExoView)",
            "Fluorescent Particle Count total CD9 (ExoView)",
            "Fluorescent Particle Count FI CD41a (ExoView)",
            "Fluorescent Particle Count FI CD63 (ExoView)",
            "Fluorescent Particle Count FI CD81 (ExoView)",
            "Fluorescent Particle Count FI CD9 (ExoView)",
            "Fluorescent Particle Count FH CD41a (ExoView)",
            "Fluorescent Particle Count FH CD63 (ExoView)",
            "Fluorescent Particle Count FH CD81 (ExoView)",
            "Fluorescent Particle Count FH CD9 (ExoView)",
            "Fluorescent Particle Count C3 CD41a (ExoView)",
            "Fluorescent Particle Count C3 CD63 (ExoView)",
            "Fluorescent Particle Count C3 CD81 (ExoView)",
            "Fluorescent Particle Count C3 CD9 (ExoView)",
            "Fluorescence Intensity FI CD41a (ExoView)",
            "Fluorescence Intensity FI CD63 (ExoView)",
            "Fluorescence Intensity FI CD81 (ExoView)",
            "Fluorescence Intensity FI CD9 (ExoView)",
            "Fluorescence Intensity FH CD41a (ExoView)",
            "Fluorescence Intensity FH CD63 (ExoView)",
            "Fluorescence Intensity FH CD81 (ExoView)",
            "Fluorescence Intensity FH CD9 (ExoView)",
            "Fluorescence Intensity C3 CD41a (ExoView)",
            "Fluorescence Intensity C3 CD63 (ExoView)",
            "Fluorescence Intensity C3 CD81 (ExoView)",
            "Fluorescence Intensity C3 CD9 (ExoView)",
            "Fluorescence per particle FI CD41a (ExoView)",
            "Fluorescence per particle FI CD63 (ExoView)",
            "Fluorescence per particle FI CD81 (ExoView)",
            "Fluorescence per particle FI CD9 (ExoView)",
            "Fluorescence per particle FH CD41a (ExoView)",
            "Fluorescence per particle FH CD63 (ExoView)",
            "Fluorescence per particle FH CD81 (ExoView)",
            "Fluorescence per particle FH CD9 (ExoView)",
            "Fluorescence per particle C3 CD41a (ExoView)",
            "Fluorescence per particle C3 CD63 (ExoView)",
            "Fluorescence per particle C3 CD81 (ExoView)",
            "Fluorescence per particle C3 CD9 (ExoView)",
            "FI Particle Counts CD41a (fraction of total)",
            "FI Particle Counts CD63 (fraction of total)",
            "FI Particle Counts CD81 (fraction of total)",
            "FI Particle Counts CD9 (fraction of total)",
            "FH Particle Counts CD41a (fraction of total)",
            "FH Particle Counts CD63 (fraction of total)",
            "FH Particle Counts CD81 (fraction of total)",
            "FH Particle Counts CD9 (fraction of total)",
            "C3 Particle Counts CD41a (fraction of total)",
            "C3 Particle Counts CD63 (fraction of total)",
            "C3 Particle Counts CD81 (fraction of total)",
            "C3 Particle Counts CD9 (fraction of total)",
            "Co-Lokalisation Counts FI-FH CD41a (fraction of total)",
            "Co-Lokalisation Counts FI-FH CD63 (fraction of total)",
            "Co-Lokalisation Counts FI-FH CD81 (fraction of total)",
            "Co-Lokalisation Counts FI-FH CD9 (fraction of total)",
            "Co-Lokalisation Counts FI-C3 CD41a (fraction of total)",
            "Co-Lokalisation Counts FI-C3 CD63 (fraction of total)",
            "Co-Lokalisation Counts FI-C3 CD81 (fraction of total)",
            "Co-Lokalisation Counts FI-C3 CD9 (fraction of total)",
            "Co-Lokalisation Counts FH-C3 CD41a (fraction of total)",
            "Co-Lokalisation Counts FH-C3 CD63 (fraction of total)",
            "Co-Lokalisation Counts FH-C3 CD81 (fraction of total)",
            "Co-Lokalisation Counts FH-C3 CD9 (fraction of total)",
            "Co-Lokalisation Counts FI-FH-C3 CD41a (fraction of total)",
            "Co-Lokalisation Counts FI-FH-C3 CD63 (fraction of total)",
            "Co-Lokalisation Counts FI-FH-C3 CD81 (fraction of total)",
            "Co-Lokalisation Counts FI-FH-C3 CD9 (fraction of total)",
            "RPE lift (Drusen) area 3 mm circle (mm2)",
            "RPE lift (Drusen) area 5 mm circle (mm2)",
            "RPE lift (Drusen) volume 3 mm circle (mm3)",
            "RPE lift (Drusen) volume 5 mm circle (mm3)",
            "original Aqueous Humor Volume (µL)",
        ]

        self.person_vars = [
            "Status", "Healthy Retina", "No AMD", "Early AMD", "Dry AMD", "Geographic Atrophy",
            "Age at Admission", "Birthday", "Gender", "Weight (kg)", "Height (cm)",
            "Alcohol Consumption (0-7 days/week)", "Smoking Status", "Job (most recent)", "Sun Exposure   (1-5)",
            "Food Vegetables", "Food Fruit", "Food Carbs", "Food OliveOil", "Food Nuts", "Food Dairy",
            "Food Sweets", "Food Fish", "Disease High Blood Pressure", "Disease Diabetes", "Disease RA",
            "Disease PNH", "Disease Crohns", "Disease Bullous Pemphigoid", "Disease Dermatomyositis",
            "Disease Psoriasis", "Disease Quinckes Edema", "Disease NMOSD", "Disease MS", "Disease Alzheimers",
            "Disease Guillain Barre Syndrome", "Disease Chronic Renal", "Disease AA Hepatitis", "Disease AAV",
            "Disease Sjoegrens", "Disease SLE", "Disease Tumors", "Disease Infection", "Other Disease",
            "Medication", "Exclusion CNV", "Exclusion Anti VEGF", "Exclusion Vein Occlusion",
            "Exclusion Macula Edema", "Exclusion Myopia", "Exclusion Macula Foramen",
            "Exclusion Genetical Retina Disease", "Exclusion Uveitis", "Exclusion Keratoconjunctivitis",
            "Exclusion Surgery", "Genotyped", "C___8355565_10", "C___2530373_10", "C___2530278_10",
            "C__26330755_10", "C__34681305_20", "C__27473788_10", "C__29934973_20", "C__29910029_10",
            "C__2530382_10",
        ]

        # Eye DataFrame: keine Duplikate entfernen (pro Auge)
        self.eye_df = self._df[["Alias", "Eye", "Group"] + self.eye_vars].copy()

        # Person DataFrame: nur eine Zeile pro Alias
        self.person_df = (
            self._df[["Alias", "Group"] + self.person_vars]
            .drop_duplicates(subset="Alias")
            .copy()
        )

    def get_clean_dataframe(self) -> pd.DataFrame:
        """
        Trim strings, replace German commas with decimal points in numeric-like values,
        and set empty/NA markers to np.nan.
        """
        df = self._df.copy()

        # 1) Alles als String strippen (nur auf Objektspalten)
        for col in df.columns:
            if df[col].dtype == object:
                df[col] = df[col].astype(str).str.strip()

        # 2) Kommas durch Punkte ersetzen (nur für numerisch erkennbare Werte)
        for col in df.columns:
            df[col] = df[col].replace(",", ".", regex=True)

        # 3) Leere und NA-Zeichen zu NaN machen
        df = df.replace(["", "NA", "NaN", "nan"], np.nan)

        # 4) Versuchen, numerisch aussehende Spalten wieder in Float zu konvertieren
        for col in df.columns:
            try:
                df[col] = pd.to_numeric(df[col], errors='ignore')
            except Exception:
                pass

        return df

    def define_column_types(self) -> typing.Dict[str, str]:
        """
        Figure out if columns have numerical or categorical data after removing empties/NaN.
        Robust against already-numeric columns (no .str on numeric series).
        """
        col_types: typing.Dict[str, str] = {}
        for col in self._df_clean.columns:
            non_na = self._df_clean[col].dropna()
            if non_na.empty:
                col_types[col] = "empty"
                continue

            # Convert to string (safe), strip, then try numeric
            non_na_str = non_na.astype(str).str.strip()
            as_num = pd.to_numeric(non_na_str.str.replace(",", "."), errors="coerce")
            col_types[col] = "numeric" if as_num.notna().all() else "categorical"
        return col_types

    def perform_t_tests(self) -> typing.List[typing.Dict]:
        """
        T-Tests:
         - Für numerische Eye-Vars: alle Augen einzeln.
         - Für numerische Person-Vars: nur eine Zeile pro Alias (self.person_df).
        """
        t_test_d_list: typing.List[typing.Dict] = []
        group_col = "Group"

        # numerische Variablen aus den definierten Gruppen
        numeric_eye_vars = [v for v in self.eye_vars if self._col_type.get(v) == "numeric"]
        numeric_person_vars = [v for v in self.person_vars if self._col_type.get(v) == "numeric"]

        # Eye-Vars (pro Auge)
        for col_name in numeric_eye_vars:
            if col_name not in self.eye_df.columns:
                continue
            data = self.eye_df[[group_col, col_name]].dropna()
            if data.empty:
                continue
            result = self.ttest_on_two_columns(two_col_df=data, value_col=col_name)
            result["data_count"] = data.groupby(group_col).size().to_dict()
            t_test_d_list.append(result)

        # Person-Vars (1x pro Alias)
        for col_name in numeric_person_vars:
            if col_name not in self.person_df.columns:
                continue
            data = self.person_df[[group_col, col_name]].dropna()
            if data.empty:
                continue
            result = self.ttest_on_two_columns(two_col_df=data, value_col=col_name)
            result["data_count"] = data.groupby(group_col).size().to_dict()
            t_test_d_list.append(result)

        return sorted(t_test_d_list, key=lambda r: r["p_val"])

    def ttest_on_two_columns(
    self,
    two_col_df: pd.DataFrame,
    value_col: str,
    equal_var: bool = False,
    ) -> typing.Dict:
        group_col = "Group"
        # 1) Guards
        if not isinstance(group_col, str):
            raise TypeError(f"group_col must be a string, got {type(group_col)}")
        if group_col not in two_col_df.columns or value_col not in two_col_df.columns:
            raise ValueError(f"Expected columns '{group_col}' and '{value_col}' not found in DataFrame")

        # 2) Relevant Spalten kopieren
        df = two_col_df[[group_col, value_col]].copy()

        # 3) Group-Spalte robust normalisieren (kein .str)
        df[group_col] = df[group_col].map(lambda x: str(x).strip())

        # 4) Wertespalte: falls nicht numerisch, als String reinigen; sonst direkt lassen
        if not pd.api.types.is_numeric_dtype(df[value_col]):
            s = df[value_col].map(lambda x: str(x).strip().replace(",", "."))
            # nur voll-numerische Tokens behalten
            mask_non_numeric = ~s.str.match(NUMERIC_RE, na=False)
            mask_empty = s.isin(["", "NA", "NaN", "nan"])
            s = s.mask(mask_non_numeric | mask_empty, np.nan)
            df[value_col] = pd.to_numeric(s, errors="coerce")

        # 5) NaNs droppen
        df = df.dropna(subset=[group_col, value_col])

        # 6) Gruppen prüfen
        group_names = self._group_names
        missing = [g for g in group_names if g not in df[group_col].unique()]
        if missing:
            raise ValueError(f"Missing expected groups: {missing}")

        # 7) Werte pro Gruppe
        g1 = df.loc[df[group_col] == group_names[0], value_col].to_numpy()
        g2 = df.loc[df[group_col] == group_names[1], value_col].to_numpy()
        if len(g1) < 2 or len(g2) < 2:
            raise ValueError("One or both groups have too few numeric observations after cleaning.")

        # 8) t-Test (Welch standard)
        t_stat, p_val = stats.ttest_ind(g1, g2, equal_var=equal_var, nan_policy="omit")

        diag = {
            "group_names": group_names,
            "n_obs": {group_names[0]: int(len(g1)), group_names[1]: int(len(g2))},
            "means": {group_names[0]: float(np.mean(g1)), group_names[1]: float(np.mean(g2))},
            "stds":  {group_names[0]: float(np.std(g1, ddof=1)), group_names[1]: float(np.std(g2, ddof=1))},
        }
        return {"column": value_col, "t_stat": float(t_stat), "p_val": float(p_val), "diag": diag}
        
    def perform_chi2_tests(self) -> typing.List[typing.Dict]:
        """
        Chi²-/Fisher-Tests nur auf kategorialen Personen-Variablen,
        ausgewertet auf self.person_df (eine Zeile pro Alias).
        Es werden nur die zwei Hauptgruppen aus self._group_names verwendet.
        """
        results: typing.List[typing.Dict] = []
        group_col = "Group"

        # Kandidaten: kategoriale Variablen aus person_vars, die es in person_df gibt
        cat_person_vars = [
            c for c in self.person_vars
            if c in self.person_df.columns and self._col_type.get(c) == "categorical"
        ]

        for col in cat_person_vars:
            # Daten holen (eine Zeile pro Person)
            df = self.person_df[[group_col, col]].dropna()
            if df.empty:
                continue

            # Nur die zwei definierten Hauptgruppen vergleichen
            df = df[df[group_col].isin(self._group_names)]
            if df.empty or df[group_col].nunique() < 2:
                continue

            # Strings vereinheitlichen
            g = df[group_col].astype(str).str.strip()
            v = df[col].astype(str).str.strip()

            # Kontingenztafel
            ct = pd.crosstab(g, v)
            # Mindestens 2 Kategorien in der Spalte benötigt
            if ct.shape[1] < 2:
                continue

            # Standard: Chi²
            chi2, p, dof, expected = stats.chi2_contingency(ct)
            test_used = "chi2"
            chi2_stat = float(chi2)
            odds_ratio = np.nan

            # Bei 2x2 und kleinen erwarteten Häufigkeiten: Fisher
            if ct.shape == (2, 2) and (expected < 5).any():
                odds_ratio, p = stats.fisher_exact(ct.to_numpy())
                test_used = "fisher_exact"
                chi2_stat = np.nan

            results.append({
                "column": col,
                "test": test_used,
                "p_val": float(p),
                "chi2_stat": chi2_stat,
                "odds_ratio": float(odds_ratio) if not np.isnan(odds_ratio) else np.nan,
                "diag": {
                    "groups_used": self._group_names,
                    "levels": list(ct.columns.astype(str)),
                    "counts": ct
                }
            })

<<<<<<< HEAD
    def get_df(self) -> pd.DataFrame:
        return self._df_clean
=======
        return sorted(results, key=lambda r: r["p_val"])
>>>>>>> dd24b443
<|MERGE_RESOLUTION|>--- conflicted
+++ resolved
@@ -351,10 +351,7 @@
                     "counts": ct
                 }
             })
-
-<<<<<<< HEAD
+        return sorted(results, key=lambda r: r["p_val"])
+    
     def get_df(self) -> pd.DataFrame:
         return self._df_clean
-=======
-        return sorted(results, key=lambda r: r["p_val"])
->>>>>>> dd24b443
